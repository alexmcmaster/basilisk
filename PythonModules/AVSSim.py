--- conflicted
+++ resolved
@@ -1004,30 +1004,6 @@
         CSSPlatform2YPR = [0.0, -math.pi / 2.0, 0.0]
 
         # Initialize one sensor by hand and then init the rest off of it
-<<<<<<< HEAD
-        self.CSSPyramid1HeadA = coarse_sun_sensor.CoarseSunSensor()
-        self.CSSPyramid1HeadA.ModelTag = "CSSPyramid1HeadA"
-        # Uncomment next line to define non-zero corruption errors
-        setCSSErrors(self.CSSPyramid1HeadA, CSSNoiseBias, CSSNoiseStd, CSSKellyFactor)
-
-        self.CSSPyramid1HeadA.setStructureToPlatformDCM(CSSPlatform1YPR[0],
-                                                        CSSPlatform1YPR[1],
-                                                        CSSPlatform1YPR[2])
-        self.CSSPyramid1HeadA.scaleFactor = CSSscaleFactor
-        self.CSSPyramid1HeadA.fov = CSSFOV
-        self.CSSPyramid1HeadA.OutputDataMsg = "coarse_sun_data_pyramid1_headA"
-
-
-        self.CSSPyramid1HeadB = coarse_sun_sensor.CoarseSunSensor(self.CSSPyramid1HeadA)
-        self.CSSPyramid1HeadB.ModelTag = "CSSPyramid1HeadB"
-        self.CSSPyramid1HeadB.OutputDataMsg = "coarse_sun_data_pyramid1_headB"
-        self.CSSPyramid1HeadC = coarse_sun_sensor.CoarseSunSensor(self.CSSPyramid1HeadA)
-        self.CSSPyramid1HeadC.ModelTag = "CSSPyramid1HeadC"
-        self.CSSPyramid1HeadC.OutputDataMsg = "coarse_sun_data_pyramid1_headC"
-        self.CSSPyramid1HeadD = coarse_sun_sensor.CoarseSunSensor(self.CSSPyramid1HeadA)
-        self.CSSPyramid1HeadD.ModelTag = "CSSPyramid1HeadD"
-        self.CSSPyramid1HeadD.OutputDataMsg = "coarse_sun_data_pyramid1_headD"
-=======
         self.cssConstellation.ModelTag = "CSSConstelation"
         self.cssConstellation.outputConstellationMessage = "css_sensors_data"
         CSSPyramid1HeadA = coarse_sun_sensor.CoarseSunSensor()
@@ -1049,7 +1025,6 @@
         CSSPyramid1HeadD = coarse_sun_sensor.CoarseSunSensor(CSSPyramid1HeadA)
         CSSPyramid1HeadD.ModelTag = "CSSPyramid1HeadD"
         CSSPyramid1HeadD.OutputDataMsg = "coarse_sun_data_pyramid1_headD"
->>>>>>> 78f10d9a
 
         # Set up the sun sensor orientation information
         # Maybe we should add the method call to the SelfInit of the CSS module
@@ -1410,23 +1385,6 @@
         self.MRP_SteeringRWAData.Ki = -1.0  # N*m - negative values turn off the integral feedback
         self.MRP_SteeringRWAData.integralLimit = 0.0  # rad
         self.MRP_SteeringRWAData.numRWAs = 4
-<<<<<<< HEAD
-        RWAGsMatrix = []
-        RWAJsList = []
-        i = 0
-        rwElAngle = 45.0 * mc.D2R
-        rwClockAngle = 45.0 * mc.D2R
-        RWAlignScale = 1.0 / 25.0
-        while (i < self.MRP_SteeringRWAData.numRWAs):
-            RWAGsMatrix.extend([-math.sin(rwElAngle) * math.sin(rwClockAngle),
-                                -math.sin(rwElAngle) * math.cos(rwClockAngle), -math.cos(rwElAngle)])
-            rwClockAngle += 90.0 * math.pi / 180.0
-            RWAJsList.extend([100.0 / (6000.0 / 60.0 * math.pi * 2.0)])
-            i += 1
-        SimulationBaseClass.SetCArray(RWAGsMatrix, 'double', self.MRP_SteeringRWAData.GsMatrix)
-        SimulationBaseClass.SetCArray(RWAJsList, 'double', self.MRP_SteeringRWAData.JsList)
-=======
->>>>>>> 78f10d9a
 
         self.MRP_SteeringRWAData.inputGuidName = "nom_att_guid_out"
         self.MRP_SteeringRWAData.inputRWConfigData = "rwa_config_data"
