--- conflicted
+++ resolved
@@ -18,15 +18,6 @@
  ramp/max/min configuration data, and the physical location/orientation data for
  a RW.*/
 typedef struct {
-<<<<<<< HEAD
-	std::vector<double> ReactionWheelLocation;          //!< m Location of thruster in structural
-	std::vector<double> ReactionWheelDirection;         //!< -- Unit vector of thruster pointing
-	double MaxTorque;                              //!< N  Steady state thrust of thruster
-	double currentTorque;                          //!< Nm Current reaction wheel motor torque
-	double rwOmega;                                //!< r/s Current Reaction wheel angular velocity
-	double wheelAngle;                             //!< r The current angle of the reaction wheel rwt zero
-	double Js;                                     //!< kgm2 The inertia value about the RW spin axis
-=======
  double r_S[3]; //!< m, position vector of the RW relative to the spacecraft structural frame
  double gsHat_S[3]; //!< spin axis unit vector in structural frame
  double gtHat0_S[3]; //!< initial torque axis unit vector in structural frame
@@ -42,7 +33,6 @@
  double U_s; //!< kg-m, static imbalance
  double U_d; //!< kg-m^2, dynamic imbalance
  bool usingRWJitter; //!< flag for using imbalance torques
->>>>>>> e91992d6
 }ReactionWheelConfigData;
 
 //! @brief Input container for thruster firing requests.
@@ -85,14 +75,9 @@
     std::string OutputDataString;                  //!< -- port to use for output data
     uint64_t OutputBufferCount;                    //!< -- Count on number of buffers to output
     std::vector<RWCmdStruct> NewRWCmds;                 //!< -- Incoming thrust commands
-<<<<<<< HEAD
-    double StrForce[3];                            //!< N  Computed force in str for thrusters
-    double StrTorque[3];                           //!< Nm Computed torque in str for thrusters
 	RWSpeedData outputStates;  //!< (-) Output data from the reaction wheels
-=======
     double F_S[3];                            //!< N  Computed force in str
     double tau_S[3];                           //!< N-m Computed torque in str
->>>>>>> e91992d6
     
 private:
     int64_t CmdsInMsgID;                           //!< -- MEssage ID for incoming data
