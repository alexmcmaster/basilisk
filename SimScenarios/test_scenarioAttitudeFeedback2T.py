''' '''
'''
 ISC License

 Copyright (c) 2016-2017, Autonomous Vehicle Systems Lab, University of Colorado at Boulder

 Permission to use, copy, modify, and/or distribute this software for any
 purpose with or without fee is hereby granted, provided that the above
 copyright notice and this permission notice appear in all copies.

 THE SOFTWARE IS PROVIDED "AS IS" AND THE AUTHOR DISCLAIMS ALL WARRANTIES
 WITH REGARD TO THIS SOFTWARE INCLUDING ALL IMPLIED WARRANTIES OF
 MERCHANTABILITY AND FITNESS. IN NO EVENT SHALL THE AUTHOR BE LIABLE FOR
 ANY SPECIAL, DIRECT, INDIRECT, OR CONSEQUENTIAL DAMAGES OR ANY DAMAGES
 WHATSOEVER RESULTING FROM LOSS OF USE, DATA OR PROFITS, WHETHER IN AN
 ACTION OF CONTRACT, NEGLIGENCE OR OTHER TORTIOUS ACTION, ARISING OUT OF
 OR IN CONNECTION WITH THE USE OR PERFORMANCE OF THIS SOFTWARE.

'''

#
# Basilisk Scenario Script and Integrated Test
#
# Purpose:  Integrated test of the spacecraftPlus(), extForceTorque, simpleNav() and
#           MRP_Feedback() modules.  Illustrates a 6-DOV spacecraft detumbling in orbit.
#           This scenario is the same as test_scenarioAttitudeControl, but with the
#           difference that here the control and dynamics are executed at different
#           frequencies or time steps.
# Author:   Hanspeter Schaub
# Creation Date:  Nov. 25, 2016
#



import pytest
import sys, os, inspect
import matplotlib
import numpy as np
import ctypes
import math
import csv
import logging

# @cond DOXYGEN_IGNORE
filename = inspect.getframeinfo(inspect.currentframe()).filename
path = os.path.dirname(os.path.abspath(filename))
splitPath = path.split('Basilisk')
sys.path.append(splitPath[0] + '/Basilisk/modules')
sys.path.append(splitPath[0] + '/Basilisk/PythonModules')
# @endcond

# import general simulation support files
import SimulationBaseClass
import sim_model
import unitTestSupport                  # general support file with common unit test functions
import matplotlib.pyplot as plt
import macros
import orbitalMotion

# import simulation related support
import spacecraftPlus
import ExtForceTorque
import simIncludeGravity
import simple_nav

# import FSW Algorithm related support
import MRP_Feedback
import inertial3D
import attTrackingError
import vehicleConfigData






# uncomment this line is this test is to be skipped in the global unit test run, adjust message as needed
# @pytest.mark.skipif(conditionstring)
# uncomment this line if this test has an expected failure, adjust message as needed
# @pytest.mark.xfail(True)

# The following 'parametrize' function decorator provides the parameters and expected results for each
#   of the multiple test runs for this test.
@pytest.mark.parametrize("useUnmodeledTorque, useIntGain", [
      (False, False)
    , (True, False)
    , (True, True)
])

# provide a unique test method name, starting with test_
def test_bskAttitudeFeedback2T(show_plots, useUnmodeledTorque, useIntGain):
    '''This function is called by the py.test environment.'''
    # each test method requires a single assert method to be called
    [testResults, testMessage] = run( True,
            show_plots, useUnmodeledTorque, useIntGain)
    assert testResults < 1, testMessage



## This scenario demonstrates how to stabilize the tumble of a spacecraft orbiting the
# Earth that is initially tumbling.
#
# Attitude Detumbling Simulation in a Two Process Simulation Setup {#scenarioAttitudeFeedback2T}
# ====
#
# Scenario Description
# -----
# This script sets up a 6-DOF spacecraft which is orbiting the Earth. This setup
# is similar to the [test_scenarioAttitudeFeedback.py](@ref scenarioAttitudeFeedback),
# but here the dynamics
# simulation and the Flight Software (FSW) algorithms are run at different time steps.
# The scenario is again
# setup to be run in three different setups:
# Scenarios Simulation Setup Cases
#
# Setup | useUnmodeledTorque  | useIntGain
# ----- | ------------------- | -------------
# 1     | False               | False
# 2     | True                | False
# 3     | True                | True
#
# To run the default scenario 1., call the python script through
#
#       python test_scenarioAttitudeFeedback2T.py
#
# When the simulation completes 3 plots are shown for the MRP attitude history, the rate
# tracking errors, as well as the control torque vector.
#
# A key difference to the 1-process setup is that after the processes are created, the
# dynamics and FSW messages system must be linked to connect messages with the same name.
# This is done in the following two-step process:
#~~~~~~~~~~~~~~{.py}
#     dyn2FSWInterface = sim_model.SysInterface()
#     fsw2DynInterface = sim_model.SysInterface()
#
#     dyn2FSWInterface.addNewInterface(dynProcessName, fswProcessName)
#     fsw2DynInterface.addNewInterface(fswProcessName, dynProcessName)
#
#     dynProcess.addInterfaceRef(dyn2FSWInterface)
#     fswProcess.addInterfaceRef(fsw2DynInterface)
#~~~~~~~~~~~~~~
# Next, after the simulation has been initialized and the modules messages are created
# a discover process must be called that links messages that have the same name.
#~~~~~~~~~~~~~~{.py}
#     dyn2FSWInterface.discoverAllMessages()
#     fsw2DynInterface.discoverAllMessages()
#~~~~~~~~~~~~~~
#
#
# Setup 1
# -----
#
# Which scenario is run is controlled at the bottom of the file in the code
# ~~~~~~~~~~~~~{.py}
# if __name__ == "__main__":
#     run( False,       # do unit tests
#          True,       # show_plots
#          False,       # useUnmodeledTorque
#          False        # useIntGain
#        )
# ~~~~~~~~~~~~~
# The first 2 arguments can be left as is.  The last 2 arguments control the
# simulation scenario flags to turn on or off certain simulation conditions.  The
# default scenario has both the unmodeled torque and integral feedback turned off.  The
# resulting attitude and control torque histories are shown below.
# ![MRP Attitude History](Images/Scenarios/scenarioAttitudeFeedback2T100.svg "MRP history")
# ![Control Torque History](Images/Scenarios/scenarioAttitudeFeedback2T200.svg "Torque history")
# Note that now the FSW algorithms are called in a separate process, in the first time step the
# navigation message has not been copied over, and the initial FSW values for the tracking
# errors are zero.  This is why there is a slight difference in the resulting closed loop
# performance.
#
# Setup 2
# ------
#
# Here the python main function is changed to read:
# ~~~~~~~~~~~~~{.py}
# if __name__ == "__main__":
#     run( False,       # do unit tests
#          True,       # show_plots
#          True,       # useUnmodeledTorque
#          False        # useIntGain
#        )
# ~~~~~~~~~~~~~
# The resulting attitude and control torques are shown below.  Note that, as expected,
# the orientation error doesn't settle to zero, but rather converges to a non-zero offset
# proportional to the unmodeled torque being simulated.  Also, the control torques settle on
# non-zero steady-state values.
# ![MRP Attitude History](Images/Scenarios/scenarioAttitudeFeedback2T110.svg "MRP history")
# ![Control Torque History](Images/Scenarios/scenarioAttitudeFeedback2T210.svg "Torque history")
#
# Setup 3
# ------
#
# The final scenario turns on both the unmodeled external torque and the integral
# feedback term:
# ~~~~~~~~~~~~~{.py}
# if __name__ == "__main__":
#     run( False,       # do unit tests
#          True,       # show_plots
#          True,       # useUnmodeledTorque
#          True        # useIntGain
#        )
# ~~~~~~~~~~~~~
# The resulting attitude and control torques are shown below.  In this case
# the orientation error does settle to zero.  The integral term changes the control torque
# to settle on a value that matches the unmodeled external torque.
# ![MRP Attitude History](Images/Scenarios/scenarioAttitudeFeedback2T111.svg "MRP history")
# ![Control Torque History](Images/Scenarios/scenarioAttitudeFeedback2T211.svg "Torque history")
#
def run(doUnitTests, show_plots, useUnmodeledTorque, useIntGain):
    '''Call this routine directly to run the tutorial scenario.'''
    testFailCount = 0                       # zero unit test result counter
    testMessages = []                       # create empty array to store test log messages

    #
    #  From here on there scenario python code is found.  Above this line the code is to setup a
    #  unitTest environment.  The above code is not critical if learning how to code BSK.
    #

    # Create simulation variable names
    dynTaskName = "dynTask"
    dynProcessName = "dynProcess"

    fswTaskName = "fswTask"
    fswProcessName = "fswProcess"

    #  Create a sim module as an empty container
    scSim = SimulationBaseClass.SimBaseClass()
    scSim.TotalSim.terminateSimulation()

    # set the simulation time variable used later on
    simulationTime = macros.min2nano(10.)

    #
    #  create the simulation process
    #
    dynProcess = scSim.CreateNewProcess(dynProcessName)
    fswProcess = scSim.CreateNewProcess(fswProcessName)

    # Process message interfaces.
    # this step is used to copy messages between the dyn and fsw processes
    # as long as the message has the same name, it will get copied over automatically
    dyn2FSWInterface = sim_model.SysInterface()
    fsw2DynInterface = sim_model.SysInterface()

    dyn2FSWInterface.addNewInterface(dynProcessName, fswProcessName)
    fsw2DynInterface.addNewInterface(fswProcessName, dynProcessName)

    dynProcess.addInterfaceRef(dyn2FSWInterface)
    fswProcess.addInterfaceRef(fsw2DynInterface)


    # create the dynamics task and specify the integration update time
    simTimeStep = macros.sec2nano(0.1)
    dynProcess.addTask(scSim.CreateNewTask(dynTaskName, simTimeStep))
    fswTimeStep = macros.sec2nano(0.5)
    fswProcess.addTask(scSim.CreateNewTask(fswTaskName, fswTimeStep))


    #
    #   setup the simulation tasks/objects
    #

    # initialize spacecraftPlus object and set properties
    scObject = spacecraftPlus.SpacecraftPlus()
    scObject.ModelTag = "spacecraftBody"
    # define the simulation inertia
    I = [900., 0., 0.,
         0., 800., 0.,
         0., 0., 600.]
    scObject.hub.mHub = 750.0                   # kg - spacecraft mass
    scObject.hub.rBcB_B = [[0.0], [0.0], [0.0]] # m - position vector of body-fixed point B relative to CM
    scObject.hub.IHubPntBc_B = unitTestSupport.np2EigenMatrixXd(I)
    scObject.hub.useTranslation = True
    scObject.hub.useRotation = True

    # add spacecraftPlus object to the simulation process
    scSim.AddModelToTask(dynTaskName, scObject)


    # setup Earth Gravity Body
    earthGravBody, earthEphemData = simIncludeGravity.addEarth()
    earthGravBody.isCentralBody = True          # ensure this is the central gravitational body

    # attach gravity model to spaceCraftPlus
    scObject.gravField.gravBodies = spacecraftPlus.GravBodyVector([earthGravBody])


    # setup extForceTorque module
    # the control torque is read in through the messaging system
    extFTObject = ExtForceTorque.ExtForceTorque()
    extFTObject.ModelTag = "externalDisturbance"
    # use the input flag to determine which external torque should be applied
    # Note that all variables are initialized to zero.  Thus, not setting this
    # vector would leave it's components all zero for the simulation.
    if useUnmodeledTorque:
        extFTObject.extTorquePntB_B = [[0.25],[-0.25],[0.1]]
    scObject.addDynamicEffector(extFTObject)
    scSim.AddModelToTask(dynTaskName, extFTObject)


    # add the simple Navigation sensor module.  This sets the SC attitude, rate, position
    # velocity navigation message
    sNavObject = simple_nav.SimpleNav()
    sNavObject.ModelTag = "SimpleNavigation"
    scSim.AddModelToTask(dynTaskName, sNavObject)



    #
    #   setup the FSW algorithm tasks
    #

    # setup inertial3D guidance module
    inertial3DConfig = inertial3D.inertial3DConfig()
    inertial3DWrap = scSim.setModelDataWrap(inertial3DConfig)
    inertial3DWrap.ModelTag = "inertial3D"
    scSim.AddModelToTask(fswTaskName, inertial3DWrap, inertial3DConfig)
    inertial3DConfig.sigma_R0N = [0., 0., 0.]       # set the desired inertial orientation
    inertial3DConfig.outputDataName = "guidanceInertial3D"

    # setup the attitude tracking error evaluation module
    attErrorConfig = attTrackingError.attTrackingErrorConfig()
    attErrorWrap = scSim.setModelDataWrap(attErrorConfig)
    attErrorWrap.ModelTag = "attErrorInertial3D"
    scSim.AddModelToTask(fswTaskName, attErrorWrap, attErrorConfig)
    attErrorConfig.outputDataName = "attErrorInertial3DMsg"
    attErrorConfig.inputRefName = inertial3DConfig.outputDataName
    attErrorConfig.inputNavName = sNavObject.outputAttName

    # setup the MRP Feedback control module
    mrpControlConfig = MRP_Feedback.MRP_FeedbackConfig()
    mrpControlWrap = scSim.setModelDataWrap(mrpControlConfig)
    mrpControlWrap.ModelTag = "MRP_Feedback"
    scSim.AddModelToTask(fswTaskName, mrpControlWrap, mrpControlConfig)
    mrpControlConfig.inputGuidName  = attErrorConfig.outputDataName
    mrpControlConfig.vehConfigInMsgName  = "vehicleConfigName"
    mrpControlConfig.outputDataName = extFTObject.cmdTorqueInMsgName
    mrpControlConfig.K  =   3.5
    if useIntGain:
        mrpControlConfig.Ki =   0.0002      # make value negative to turn off integral feedback
    else:
        mrpControlConfig.Ki =   -1          # make value negative to turn off integral feedback
    mrpControlConfig.P  = 30.0
    mrpControlConfig.integralLimit = 2./mrpControlConfig.Ki * 0.1




    #
    #   Setup data logging before the simulation is initialized
    #
    numDataPoints = 100
    samplingTime = simulationTime / (numDataPoints-1)
    scSim.TotalSim.logThisMessage(mrpControlConfig.outputDataName, samplingTime)
    scSim.TotalSim.logThisMessage(attErrorConfig.outputDataName, samplingTime)
    scSim.TotalSim.logThisMessage(sNavObject.outputTransName, samplingTime)
    scSim.TotalSim.logThisMessage(sNavObject.outputAttName, samplingTime)



    #
    # create dynamics simulation messages
    #

    # create the gravity ephemerise message
    messageSize = earthEphemData.getStructSize()
    scSim.TotalSim.CreateNewMessage(dynProcessName,
<<<<<<< HEAD
                                          earthGravBody.bodyMsgName, messageSize, 2)
    scSim.TotalSim.WriteMessageData(earthGravBody.bodyMsgName, messageSize, 0,
=======
                                          earthGravBody.bodyInMsgName, 8+8*3+8*3+8*9+8*9+8+64, 2)
    scSim.TotalSim.WriteMessageData(earthGravBody.bodyInMsgName, 8+8*3+8*3+8*9+8*9+8+64, 0,
>>>>>>> cbe88bba
                                          earthEphemData)


    #
    # create FSW simulation messages
    #

    # create the FSW vehicle configuration message
    vehicleConfigOut = vehicleConfigData.vehicleConfigData()
    inputMessageSize = vehicleConfigOut.getStructSize()
    scSim.TotalSim.CreateNewMessage(fswProcessName, mrpControlConfig.vehConfigInMsgName,
                                          inputMessageSize, 2)
    # use the same inertia in the FSW algorithm as in the simulation
    vehicleConfigOut.ISCPntB_B = I
    scSim.TotalSim.WriteMessageData(mrpControlConfig.vehConfigInMsgName,
                                    inputMessageSize,
                                    0, vehicleConfigOut)


    #
    #   initialize Simulation
    #
    scSim.InitializeSimulation()

    # this next call ensures that the FSW and Dynamics Message that have the same
    # name are copied over every time the simulation ticks forward.  This function
    # has to be called after the simulation is initialized to ensure that all modules
    # have created their own output/input messages declarations.
    dyn2FSWInterface.discoverAllMessages()
    fsw2DynInterface.discoverAllMessages()


    #
    #   initialize Spacecraft States within the state manager
    #   this must occur after the initialization
    #
    posRef = scObject.dynManager.getStateObject("hubPosition")
    velRef = scObject.dynManager.getStateObject("hubVelocity")
    sigmaRef = scObject.dynManager.getStateObject("hubSigma")
    omegaRef = scObject.dynManager.getStateObject("hubOmega")

    # setup the orbit using classical orbit elements
    oe = orbitalMotion.ClassicElements()
    oe.a     = 10000000.0           # meters
    oe.e     = 0.01
    oe.i     = 33.3*macros.D2R
    oe.Omega = 48.2*macros.D2R
    oe.omega = 347.8*macros.D2R
    oe.f     = 85.3*macros.D2R
    rN, vN = orbitalMotion.elem2rv(earthGravBody.mu, oe)

    posRef.setState(unitTestSupport.np2EigenVector3d(rN))  # m - r_BN_N
    velRef.setState(unitTestSupport.np2EigenVector3d(vN))  # m - r_BN_N
    sigmaRef.setState([[0.1], [0.2], [-0.3]])       # sigma_BN_B
    omegaRef.setState([[0.001], [-0.01], [0.03]])   # rad/s - omega_BN_B


    #
    #   configure a simulation stop time time and execute the simulation run
    #
    scSim.ConfigureStopTime(simulationTime)
    scSim.ExecuteSimulation()

    #
    #   retrieve the logged data
    #
    dataLr = scSim.pullMessageLogData(mrpControlConfig.outputDataName+".torqueRequestBody", range(3))
    dataSigmaBR = scSim.pullMessageLogData(attErrorConfig.outputDataName+".sigma_BR", range(3))
    dataOmegaBR = scSim.pullMessageLogData(attErrorConfig.outputDataName+".omega_BR_B", range(3))
    dataPos = scSim.pullMessageLogData(sNavObject.outputTransName+".r_BN_N", range(3))
    dataSigmaBN = scSim.pullMessageLogData(sNavObject.outputAttName+".sigma_BN", range(3))
    np.set_printoptions(precision=16)

    #
    #   plot the results
    #
    fileNameString = filename[len(path)+6:-3]
    plt.figure(1)
    for idx in range(1,4):
        plt.plot(dataSigmaBR[:, 0]*macros.NANO2MIN, dataSigmaBR[:, idx],
                 color=unitTestSupport.getLineColor(idx,3),
                 label='$\sigma_'+str(idx)+'$')
    plt.legend(loc='lower right')
    plt.xlabel('Time [min]')
    plt.ylabel('Attitude Error $\sigma_{B/R}$')
    if doUnitTests:     # only save off the figure if doing a unit test run
        unitTestSupport.saveScenarioFigure(
            fileNameString+"1"+str(int(useUnmodeledTorque))+str(int(useIntGain)), plt, path)

    plt.figure(2)
    for idx in range(1,4):
        plt.plot(dataLr[:, 0]*macros.NANO2MIN, dataLr[:, idx],
                 color=unitTestSupport.getLineColor(idx,3),
                 label='$L_{r,'+str(idx)+'}$')
    plt.legend(loc='lower right')
    plt.xlabel('Time [min]')
    plt.ylabel('Control Torque $L_r$ [Nm]')
    if doUnitTests:     # only save off the figure if doing a unit test run
        unitTestSupport.saveScenarioFigure(
            fileNameString+"2"+str(int(useUnmodeledTorque))+str(int(useIntGain)), plt, path)

    plt.figure(3)
    for idx in range(1,4):
        plt.plot(dataOmegaBR[:, 0]*macros.NANO2MIN, dataOmegaBR[:, idx],
                 color=unitTestSupport.getLineColor(idx,3),
                 label='$\omega_{BR,'+str(idx)+'}$')
    plt.legend(loc='lower right')
    plt.xlabel('Time [min]')
    plt.ylabel('Rate Tracking Error [rad/s] ')

    plt.figure(4)
    for idx in range(1,4):
        plt.plot(dataPos[:, 0]*macros.NANO2MIN, dataPos[:, idx]/1000,
                 color=unitTestSupport.getLineColor(idx,3),
                 label='$r_{BN,'+str(idx)+'}$')
    plt.legend(loc='lower right')
    plt.xlabel('Time [min]')
    plt.ylabel('Inertial Position [km] ')

    plt.figure(5)
    for idx in range(1,4):
        plt.plot(dataSigmaBN[:, 0]*macros.NANO2MIN, dataSigmaBN[:, idx],
                 color=unitTestSupport.getLineColor(idx,3),
                 label='$\sigma_{BN,'+str(idx)+'}$')
    plt.legend(loc='lower right')
    plt.xlabel('Time [min]')
    plt.ylabel('Inertial MRP Attitude ')


    if show_plots:
        plt.show()

    # close the plots being saved off to avoid over-writing old and new figures
    plt.close("all")


    #
    #   the python code below is for the unit testing mode.  If you are studying the scenario
    #   to learn how to run BSK, you can stop reading below this line.
    #
    if doUnitTests:
        numTruthPoints = 5
        skipValue = int(numDataPoints/numTruthPoints)
        dataLrRed = dataLr[::skipValue]
        dataSigmaBRRed = dataSigmaBR[::skipValue]
        dataPosRed = dataPos[::skipValue]

        # setup truth data for unit test
        truePos = [
                      [-4.0203386903966456e+06, 7.4905667418525163e+06, 5.2482992115893615e+06]
                    , [-4.6421397265661405e+06, 7.0494536040548589e+06, 5.3596540365520352e+06]
                    , [-5.2364026851194846e+06, 6.5665185661712112e+06, 5.4392129624019405e+06]
                    , [-5.7996735881523984e+06, 6.0447162866713591e+06, 5.4865782619213760e+06]
                    , [-6.3286970190056376e+06, 5.4872170491069853e+06, 5.5015438477240102e+06]
                ]
        trueLr = trueSigmaBR = []
        if useUnmodeledTorque == True and useIntGain == True:
            trueLr = [
                  [-0.0000000000000000e+00,-0.0000000000000000e+00,-0.0000000000000000e+00]
                , [-2.4892377027721430e-01, 2.7007071362935875e-01,-1.2455586615476819e-01]
                , [-2.4948148419074859e-01, 2.4266423610655152e-01,-9.0724080697132545e-02]
                , [-2.4709751666573707e-01, 2.4971648992319734e-01,-9.9844866410803840e-02]
                , [-2.4993438668027146e-01, 2.4918021098988458e-01,-9.9707495611305222e-02]
            ]
            trueSigmaBR = [
                  [ 0.0000000000000000e+00, 0.0000000000000000e+00, 0.0000000000000000e+00]
                , [ 2.3644431439787103e-02,-8.7358892634732732e-02, 6.7461064071103832e-02]
                , [ 1.9970339954486448e-02,-1.5117904386027238e-02, 1.6821825977465451e-02]
                , [ 4.3062602140655935e-03,-8.2691329258470832e-03, 4.9242158392858145e-03]
                , [ 1.7087578443510938e-03,-2.5155867263617552e-03, 2.1073512814346112e-03]
            ]
        if useUnmodeledTorque == True and useIntGain == False:
            trueLr = [
                  [-0.0000000000000000e+00,-0.0000000000000000e+00,-0.0000000000000000e+00]
                , [-2.7048252116784532e-01, 2.3420894071876219e-01,-9.7869034276692218e-02]
                , [-2.4527391269230447e-01, 2.5632299647944368e-01,-9.9997257317616287e-02]
                , [-2.5087193660129020e-01, 2.4916683645057938e-01,-9.9874856904476755e-02]
                , [-2.4986168927326641e-01, 2.5007598529208708e-01,-1.0003845361180973e-01]
            ]
            trueSigmaBR = [
                  [ 0.0000000000000000e+00, 0.0000000000000000e+00, 0.0000000000000000e+00]
                , [ 6.3924172727115203e-02,-8.6942497319127121e-02, 4.3767157675466670e-02]
                , [ 7.1891547087706412e-02,-7.1187991999062561e-02, 2.7137257010884548e-02]
                , [ 7.1454953842474911e-02,-7.1294076042318619e-02, 2.8739213985194037e-02]
                , [ 7.1409615380055996e-02,-7.1458240041155432e-02, 2.8555054893675037e-02]
            ]
        if useUnmodeledTorque == False and useIntGain == False:
            trueLr = [
                  [-0.0000000000000000e+00,-0.0000000000000000e+00,-0.0000000000000000e+00]
                , [ 2.8145728071642062e-02,-4.4493983666986023e-03, 1.9899718539106000e-02]
                , [-9.4715432578159221e-04, 2.0826149210831412e-03,-1.3480129941689915e-03]
                , [-1.6110621936204161e-04,-2.8737186957356785e-04, 4.6408348429500232e-05]
                , [ 4.6557322023934057e-05, 2.8313463938606023e-05,-7.7885686369882820e-07]
            ]
            trueSigmaBR = [
                  [ 0.0000000000000000e+00, 0.0000000000000000e+00, 0.0000000000000000e+00]
                , [-1.6517323525879250e-02,-1.1277869301670424e-02, 8.3749349848387961e-03]
                , [ 1.7951805732487282e-03, 6.5110040458101078e-04,-6.9028191269068580e-05]
                , [-1.6987415329544191e-04,-1.5088365774999048e-05,-7.3239305809835457e-06]
                , [ 1.2989178503771199e-05,-2.4936275334020408e-06, 4.8933798362731636e-07]
            ]
        # compare the results to the truth values
        accuracy = 1e-6

        testFailCount, testMessages = unitTestSupport.compareArray(
            trueLr, dataLrRed, accuracy, "Lr Vector",
            testFailCount, testMessages)

        testFailCount, testMessages = unitTestSupport.compareArray(
            truePos, dataPosRed, accuracy, "r_BN_N Vector",
            testFailCount, testMessages)

        testFailCount, testMessages = unitTestSupport.compareArray(
            trueSigmaBR, dataSigmaBRRed, accuracy, "sigma_BR Set",
            testFailCount, testMessages)

        #   print out success message if no error were found
        if testFailCount == 0:
            print "PASSED "
        else:
            print testFailCount
            print testMessages

    # each test method requires a single assert method to be called
    # this check below just makes sure no sub-test failures were found
    return [testFailCount, ''.join(testMessages)]

#
# This statement below ensures that the unit test scrip can be run as a
# stand-along python script
#
if __name__ == "__main__":
    run( False,       # do unit tests
         True,       # show_plots
         False,       # useUnmodeledTorque
         False        # useIntGain
       )
<|MERGE_RESOLUTION|>--- conflicted
+++ resolved
@@ -367,13 +367,8 @@
     # create the gravity ephemerise message
     messageSize = earthEphemData.getStructSize()
     scSim.TotalSim.CreateNewMessage(dynProcessName,
-<<<<<<< HEAD
-                                          earthGravBody.bodyMsgName, messageSize, 2)
-    scSim.TotalSim.WriteMessageData(earthGravBody.bodyMsgName, messageSize, 0,
-=======
-                                          earthGravBody.bodyInMsgName, 8+8*3+8*3+8*9+8*9+8+64, 2)
-    scSim.TotalSim.WriteMessageData(earthGravBody.bodyInMsgName, 8+8*3+8*3+8*9+8*9+8+64, 0,
->>>>>>> cbe88bba
+                                          earthGravBody.bodyInMsgName, messageSize, 2)
+    scSim.TotalSim.WriteMessageData(earthGravBody.bodyInMsgName, messageSize, 0,
                                           earthEphemData)
 
 
